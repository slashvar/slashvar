---
Title: Pointers
---

Let's talk about pointers and memory. it is one of my favorite subjects and in my
opinion one of the most important notions in programming.

Of course, talking about pointers implies talking about C or C++, they are the
two languages where you need them most, and while you can avoid them, pointers are
everywhere in programming, it is just that sometimes they're hidden by the
language.

This post requires at least some basic knowledge of C, mostly its syntax and the
most obvious part of its semantics. If you're not a C programmer (but you're 
familiar with languages that use C syntax like Java) don't be afraid, you will
probably be able to understand most of the text and, I hope, you will learn something
useful.

## A bit of theory ##

For the sake of clarity, the rest of the text will assume a simple memory model
which more or less maps to what you could find on modern PCs running Linux. That
is, a model where memory addresses are just unsigned integers indexing bytes.

The semantics of the C programming language, in order to support (almost) any
kind of architecture, is more complex. This model explains some particular
undefined behaviors.

In short, what is defined is that you got addresses and you don't know their
nature. The language only guarantees the expected behavior of arrays and of
pointers used as arrays. The whole definition of pointers is a bit obscure and it
defines mostly when pointers are supposed to be equivalent to one another and/or 
defined.

That is to say, you can live with it as long as you don't try to rely too much on
the numerical nature of pointers outside of arrays. But keep in mind that
anything that is not explicitly defined (or defined as implementation
dependent) may be compiled differently than what you expect.

So far for the theory.

## there is no arrow ##

The most common illustration of pointers involves boxes and arrows. After
several years of teaching C, it appears to me that this is the worst way of
presenting pointers.

A pointer is a value (often numerical) like any other. In order to manipulate
it, you need to store it (in a variable, a field of a structure, an array 
cell...) and you can copy it to another storage. It can be valid or
uninitialized, it can become invalid...

```c
int x = 42;	// we need an address to init our pointer
int *p;		// p is a variable that can contain a pointer to an int
p = NULL;	// p contains the null address, an existing but unusable pointer
p = &x;		// p now contains the address of x
int *q = p;	// q is a variable containing the same address as p
int y = 0;	// another variable in order to have an address
p = &y;		// p contains the address of y, q still contains the one of x
printf("%d %d\n", *p, *q);
```

When declaring a pointer as in `int *p`, you define a storage (a variable) where
you can put an address ; but until you initialize it with a proper address, it is
unusable, just like any other variable.

Just like an address in real life, if you write it in your contact book, it
doesn't mean that it will be updated when the people living here move or if the
house is destroyed. And if you have a line for the address of a contact but don't
put anything inside (or put something that is not an address) you won't be able to
send any letter to that address as it is not valid !

Once you have this in mind, you will be able to understand most errors related to
pointers. It doesn't mean that you won't make errors, or that you will find them
easily, but at least you know what you're playing with.

Let's now move to the basics.

## Basic usage of pointers ##

The following piece of code illustrates classical usage of pointers. Read it and
read the comments !

```c
#include <stdio.h>
#include <stdlib.h>

/*
 * reset(a) puts 0 at the address a
 */
void reset(int *a)
{
  *a = 0;
}

/*
 * swap(a, b) swaps the integers stored at address a and b
 */
void swap(int *a, int *b)
{
  int c = *a; // copy in C the value stored at address a
  *a = *b;    // copy at the address in a the value at b
  *b = c;     // copy the value from c at the address in b
}

/*
 * divide(a, b, m) returns a/b (as int) an stores at m the rest
 * if b is null, returns 0 and don't touch what m points to
 */
int divide(int a, int b, int *m)
{
  if (b == 0) {
    return 0;
  }
  *m = a % b;
  return a / b;
}

int main()
{
  int x = 27;
  printf("x = %d\n", x);
  reset(&x); // send to reset the address of x
  printf("x = %d\n", x);

  int a = 2, b = 42;
  printf("a = %d\nb = %d\n", a, b);
  swap(&a, &b);
  printf("a = %d\nb = %d\n", a, b);

  int m = -1;
  printf("a/b = %d\n", divide(a, b, &m));
  printf("m = %d\n", m);

  return 0;
}
```

You can compile that code and run it:

```
> make basic.c
cc basic -o basic.c
> ./basic
x = 27
x = 0
a = 2
b = 42
a = 42
b = 2
a/b = 21
m = 0
```

Just to resume what we have seen: `reset(a)` is a function that uses a pointer to
store a value outside of its scope; `swap(a, b)` exchanges the content of 2
addresses and `divide(a, b, m)` computes integer division and stores the rest at
an address provided. These three functions illustrate a common (basic) use case of
pointers: being able to modify variables (or any storage) outside of the current
function.

Even if it is not the official vocabulary, you can see this as a reference call
semantics, you pass a reference to a local variable in order to modify it.

The traditional call semantics of almost every language is a call by value:
a function's parameters' values are copied into the parameter storage. If you want
to modify variables local to the caller, you must pass the address of those
variables. The callee always assumes that you pass valid addresses (it can't
verify them anyway...).

**Note:** in many higher level programming languages (dynamic or not like Python,
Java, OCaml...), complex values are always manipulated through pointers
This means that when you pass them to a function, you pass them by reference.
This is often called *pass by object reference*. In my experience for beginners never
exposed to pointers before, the induced behavior is often disturbing: you are
able to do some operations that modify the parameters in the caller scope, but
some modifications are still local. Explained through pointers, this is far more
simple: you have this address on an object, you can modify what the address
point at but any operations modifying the address itself acts only at the local
scope.

To illustrate this last point (still in C), let's write a function that swaps two
pointers. Not the content pointed to but really the addresses:

```c
void swap_pointer(int **a, int **b)
{
  int *c = *a;
  *a = *b;
  *b = c;
}
```

<<<<<<< HEAD
We just add a level of stars, this way we can change the address since we have a
pointer to a location containing an address. The only differences are on type,
	the rest of the swap is similar.
=======
We just add a level of stars, this way we can change the address sine we have a
pointer to a location containing an address. The only differences are on type, 
the rest of the swap is similar.
>>>>>>> e2211d7c

## Common mistakes ##

there is an infinte number of ways to misuse pointers. Let's see some classical
errors.

### Returning pointers ###

A pointer is a value and like any other value. You can return a pointer in a
function.

```c
// Global variable for the sake of the example
int my_global = 42;


/*
 * a useless function
 */
int* address_of_my_global()
{
  return &my_global;
}

```

when an address is returned by a function, you can expect that callers of this
function will use it. This means that: it must be valid (eventually `NULL`). To
be valid and dereferencable, it must point to a storage that has a sufficiently
long life time, like the example above (`my_global` will stay as long as the 
program runs). 
Returning the address of a local variable (or of a parameter)
will inevitably leads to bugs, in fact this an obvious case of **undefined
behavior**. As usual in C, it will seem to work in certain cases: local
variables are stored on the stack which is a kind of draft for functions, right
after the call, the content of the local variable may probably still be
available, but as soon as another part of the program uses the stack it will be
overriden.

```c
/*
 * writing this code in real programs deserves being ashamed for life
 */
int* dont_do_that()
{
  int x = 42;
  return &x;
}
```

In obvious cases like this one, the compiler will be able to warn you:

```
shell> cc -Wall -Wextra -std=c11 -c dont_do_that.c
dont_do_that.c: In function ‘dont_do_that’:
dont_do_that.c:7:10: warning: function returns address of local variable [-Wreturn-local-addr]
   return &x;
          ^~
```

**Note:** I have used the the flags `-Wall -Wextra`. They activate the *standard*
warnings (depending on your compiler, you can activate more warnings, `clang` for 
example provides a flag `-Weverything` that activates all possible warnings).
You should always do that. Warnings are _always_ the sign of something wrong. 
Sometimes you have a good reason, but it is more likely that the code will
break at a later time.

### Invalid and null pointers ###

Pointers (strictly speaking, variables of type pointer) can be in three states:

* *initialized and valid*: the address stored in the variable points to a living
  object in memory
* *null*: the pointer contained the so called null pointer, usually the address
  `0`, represented by the macro `NULL`, in this case the pointer is valid but
  you can't dereference it (access the value it is pointing to).
* *invalid*: the pointer has not been initialized, it contains garbage or the
  object at the referenced address no longer exits.

Dereferencing an invalid or null pointer is a case of undefined behavior and may
lead to an error at execution (always for the null pointer, but for an invalid 
address you may have accidentaly gotten the address of another existing object).

Using an invalid pointer in an other kind of operation (like pointer arithmetic 
or even passing it to a function) is a case of undefined behavior. Note that
you can use a null pointer in any operation not involving dereferencing. In the
same vein, the address right after the one of an object (or the last object of an 
array) can be used in non-dereferencing operations.

This is the perfect time to talk about arrays and pointers arithmetic.

## Arrays and pointers arithmetic ##

In most programming languages, an array is a contiguous area containing a
collection of objects of the same type. They are of a fixed size (at some point 
at least, but you may be able to update their size).

In C, the implementation of arrays is related to pointers, but to the contrary
of what a lot of people think, arrays and pointers are not exactly the same. But
I will show you that later.

If my addresses are numerical, accessing an element of an array is as simple as
taking the address of the first element and adding the amount of bytes corresponding to
the number of elements to skip. For example, if I have 4 bytes integers and I
want to access the third element, I will shift the address of the first by 4*2=8 bytes 
to skip the first two). Knowing the size of the elements is annoying, the compiler
knows their type and thus their size. This is where pointer arithmetic shows up !

Adding an integer `n` to a pointer moves the address by `n` objects, provided
that this pointer points to an array of at least `n` objects (the language 
guarantees the existence of the address of the last object plus one). So,
you can navigate in arrays using additions!

```c
/*
 * sums up the content of an array using the classical [] notation
 */
int index_sum(int array[], unsigned size)
{
  int res = 0;
  for (unsigned i = 0; i < size; ++i) {
    res += array[i];
  }
  return res;
}

/*
 * sums up the content using only pointers
 */
int pointer_sum(int array[], unsigned size)
{
  int res = 0;
  for (int *it = array; it != array + size; ++it) {
    res += *it;
  }
  return res;
}
```

These two functions are completely equivalent, and your compiler will probably
generate a similar machine code for both.

In fact, the expression `array[i]` is completely equivalent to `*(array + i)` or, 
for pedantic C programmers, `*(&array[0] + i)`.

**Fun fact:** we all know that addition is commutative, that is `a + b` is
equivalent to `b + a`, in most algebra. This is true for pointers as well. It
turns out that `*(array + i)` is equivalent to `*(i + array)` which means that
you can write (but that's naughty) `i[array]` !

A lot of code is using pointers directly rather than arrays, for a lot of
reasons and this leads also to the concept of iterators in C++. If I rewrote my
sum function this way:

```c
int iterator_sum(int *begin, int *end)
{
  int res = 0;
  for (; begin != end; ++begin) {
    res += *begin;
  }
  return res;
}
```

It may look familliar to C++ programmers !

Using pointers arithmetic is useful in a lot of cases. This is a classical
recursive implementation of a binary search (a lower bound in fact) using only pointers:

```c
/*
 * find(begin, end, x) finds x in the sorted range between begin and end
 * returns the address of the first element not smaller than x if it is not
 * present
 */
int *find(int *begin, int *end, int x)
{
  if (end - begin < 1)
    return begin;
  int *mid = begin + (end - begin) / 2;
  if (x == *mid)
    return mid;
  if (x < *mid)
    return find(begin, mid, x);
  return find(mid + 1, end, x);
}

/*
 * iterative version
 */
int *find_iter(int *begin, int *end, int x)
{
  while (begin < end) {
    int *mid = begin + (end - begin) / 2;
    if (x == *mid)
      return mid;
    if (x < *mid)
      end = mid;
    else
      begin = mid + 1;
  }
  return begin;
}

```

In the previous functions, we have seen several interesting constructions:

* `end - begin`: pointers substraction yields the distance (in number of objects) between them
* `find(begin, mid, x)`: a way to call with a smaller array
* `find(mid + 1, end, x)`: a way to call a function in the middle of an array
* `begin + (end - begin) / 2`: computes the mid point. Note that we use half of
  the distance rather than the classical arithmetic mean (`(begin + end) / 2`)
  to avoid possible overflows (which, when manipulating pointers, _will_ occur).

In all of the previous examples, I have used pointers to designate a range of objects,
using the implicit convention that `begin` is the first element and `end` the
first element outside of the range (half-open/exclusive range). This is a classical choice
in programming. Not doing things that way, you will have to play a bit more at
the risk of doing out-of-bounds access or forgetting elements.

**Always use half-open ranges, with left bound included and right bound excluded.**

### What's the difference between arrays and pointers ? ###

In most cases, there is almost no difference between arrays and
pointers, in the sense that a pointer to a memory area containing several objects
of the same type can be used as an array.

But, arrays (or static arrays) in C have a different nature. If you declare a
variable that way (at local or global scope, it doesn't matter):

```c
int array[8];
```
`array` is not a pointer, in fact what you have just created is a block of 8
integers. **But** in most cases, if you use the variable `array` it will be
replaced by the address of the first element, that is `&array[0]`. Thus, you can
pass it to a function expecting a pointer to an int and you can assign a pointer with
it, but, and this is important, it is not a left-value so it can't be reassigned.

Array variables are not replaced by the address of the first element in cases
where they are used for their types. Like when passing them to the operator
`sizeof` (which will then return the size of the array itself in bytes rather
than that of its elements), or when taking
their address. Here are some examples illustrating the difference:

```c
#include <stdio.h>
#include <stdlib.h>

int main()
{
  // an int
  int a = 0;
  // a pointer in order to have an address
  int *p = &a;
  // a traditional array
  int array[4] = {1,2,3,4};

  // Let's print some sizes
  printf("sizeof (p) = %zu\n", sizeof (p));
  printf("sizeof (array) = %zu\n", sizeof (array));

  return 0;
}
```

Compile and run:

```
shell> cc -Wall -Wextra -std=c11 -o array array.c
shell> ./array 
sizeof (p) = 8
sizeof (array) = 16
```

OK, you can see that the size of `array` is as expected 16 (4 * 4) and `p`
being a pointer it is 8 (when executed on a 64-bit machine).

C99 introduces the notion of VLA (Variable Length Arrays). They are not strictly
speaking dynamic arrays, but arrays whose size will be known at run-time. But
once declared, they behave exactly as other arrays.

### Dynamic ? ###

Arrays is a good topic to introduce dynamic memory allocation.
Since the beginning, I have only used addresses of variables (or context 
where you didn't know where the pointer came from). 
We have also seen arrays, but only static ones.

Sometimes, we need entities that have a longer lifespan than that of a function 
scope, a size that is not compatible with the size of the stack (where our local 
variables go) or simply a size that will only be known after some computations. 
For that, we are able to ask for memory using the function `malloc(3)` from the 
standard library (the 3 in the parenthesis refers to the section in the Unix man 
pages, not to a parameter. i.e. documentation is available via `man 3 malloc`).

This function takes a number of bytes and returns a pointer to an area of this
size that you can use as you want. Where it is exactly depends on your system
and your standard library. We often say that it is on *the heap* by opposition to
*the stack* (what is the heap exactly? Where `malloc` allocates memory of course...)

`malloc(3)` doesn't know what usage you will make of this pointer, which is why it
returns the *generic type* of pointers, namely `void*`. Which can be seen as
pointer to nothing or to anything... You can safely assign a generic pointer to
any pointer variables and you can assign any pointer to a variable of type
`void*`. But, you can't dereference a generic pointer, nor can you do arithmetic
with it.

`malloc(3)` guarantees that the memory area pointed to by its return value will
be exclusively yours until you free it with `free(3)`, you reallocate it with 
`realloc(3)` or the end of the program.

The most common usage of dynamically allocated memory is arrays, strings (which 
are in fact arrays of characters) and structures. You can allocate memory for a 
single basic object like an integer, but it is probably a waste of space...

Let's illustrate it with an example:

```c
#include <stdio.h>
#include <stdlib.h>

int sum(int *begin, int *end)
{
  int res = 0;
  for (; begin != end; ++begin) {
    res += *begin;
  }
  return res;
}

int main()
{
  // a dynamic array of 8 integers
  int *a = malloc(8 * sizeof (int));
  // malloc(3) can fail
  if (a == NULL) {
    fprintf(stderr, "malloc(3) has failed !\n");
    exit(1);
  }
  // Fill the array with 1,2,3,4,5,6,7,8
  for (int i = 0; i < 8; ++i) {
    a[i] = i + 1;
  }
  // Compute and print the sum
  printf("sum of a: %d\n", sum(a, a + 8));
  // Free your memory !
  free(a);
  return 0;
}
```

And we get:

```
shell> cc -Wall -Wextra -std=c11 -o dyn_arrays dyn_arrays.c 
shell> ./dyn_arrays 
sum of a: 36
```

Note the test on the return value, `malloc(3)` can fail, mostly because you
don't have enough memory (or you hit the limit granted to your program by the OS). 
For various reason, on most modern systems, `malloc(3)` succeeds in most cases even
if not enough memory is available, this is because modern system only binds memory 
to your program when you concretly access it. But anyway, **always check the return 
value of `malloc(3)`**! *(at least in real-life programs)*

Other functions related to `malloc(3)` are `calloc(3)` and `realloc(3)`:
- `calloc(3)` is a different interface. It takes a size and a number of objects,
  and, the most important thing, it ensures that the memory allocated is filled 
  with zeroes beforehand. (it may also check that the product between the size 
  and the number of objects doesn't overflow or isn't greater than a possible 
  upper bound).
- `realloc(3)` is a little bit interesting, it resizes the memory area allocated. 
  In fact, it is not exactly a resize but really is a new allocation. In the general 
  case, it searches for an area of at least the new requested size, copie the 
  content of the old area into it and frees the old area. In some cases it may be 
  able to resize in place. Or fails, like `malloc(3)`.

Examples are often better than words:

```c
#include <stdio.h>
#include <stdlib.h>

struct vector
{
  size_t size, capacity;
  int *data;
};

/*
 * init an already allocated vector
 * with initial size and capacity set to 0
 */
void init_vector(struct vector *this)
{
  this->size = 0;
  this->capacity = 0;
  // capacity 0, then no array so far
  this->data = NULL;
}

/*
 * adds an element at the end of the vector
 * resizes it if necessary
 * we choose to double the size each time
 * returns false if something wrong happen
 */
int vector_push_back(struct vector *this, int x)
{
  if (this->size == this->capacity) {
    int *newdata = realloc(this->data, 2 * (this->capacity + 1) * sizeof (int));
    if (newdata == NULL) {
      // realloc is fair enough to not invalidate data in that case
      return 0;
    }
    this->data = newdata;
    this->capacity = 2 * (this->capacity + 1);
  }
  this->data[this->size] = x;
  this->size += 1;
  return 1;
}

/*
 * resets the vector
 * size and capacity go back to 0
 * data is free, thus the vector can be destroyed transparently
 * ... or reuse ...
 */
void vector_reset(struct vector *this)
{
  free(this->data);
  // Important: otherwise we may try to reuse the invalid address
  this->data = NULL;
  this->capacity = 0;
  this->size = 0;
}

// Demo
int main()
{
  // no need to allocate dynamic memory for the struct, we use it in place
  struct vector vec;
  init_vector(&vec); // now we can use it
  // Add some element
  for (int i = 1; i <= 10; ++i) {
    if (!vector_push_back(&vec, i)) {
      fprintf(stderr, "something goes wrond !\n");
      vector_reset(&vec); // free the memory for us
      exit(1);
    }
  }
  // Print the content
  for (unsigned i = 0; i < vec.size; ++i) {
    printf("%d ", vec.data[i]);
  }
  printf("\n");
  vector_reset(&vec);
  return 0;
}
```

I let you read, understand and run the code, but here are some important details:

* `struct`s in C are basiccally heterogenous *box*es, it is just a way to pack together
some values ;
* `realloc(3)` and `free(3)` accept null pointers;
* `realloc(3)` when it fails returns `NULL` like `malloc(3)`. You need to catch
the result before replacing your pointer, otherwise you will loose it.

I opted for a very C++ style here (I know, C++ comes from C, so this is arguably 
C style too). In particular, the init function doesn't allocate the structure of 
the vector, only the data (and in fact, not even the data since we chose to start 
with an empty vector). 
This way, we can have a temporary vector on the stack without allocating dynamic 
memory for it. We only have to care about freeing the inner pointer once we're done.

## One more ##

There are so many other topics to explore and this post is becoming lengthy.
I will play with a last example (the choice was hard...) to illustrate pointer
manipulations.

Let's first start with the notion of linked list. A linked list is a collection
of values, a little bit like an array, but with dynamic capacities. The idea is 
that rather than storing all the values in a contiguous area, you store them in 
little boxes (that can be non-contiguous), which are connected by pointers from 
one to another. 
This way you can easily add new elements, remove old ones, insert new ones ones 
anywhere, etc. all without having to move everything like with arrays to preserve
contiguity...

I won't describe the whole set of list operations, but rather show you a little funny
piece of code.

First the definition of list:

```c
// not, this is not the list, but the cell of the list
struct list
{
  struct list *next; // the next element
  int value;         // the data
};
```

Let's add some context for my example: you have an list already built, and the
pointer to one of the cells. Our task is to detach the cell from the list.

The issue is that in order to do that we need to find the cell that comes before ours,
in order to make its `next` value point to the current one's `next`.

Second problem, if the cell is the first one of the list, we need
to update the variable that contains the entry point of the list, otherwise we will
end up in an inconsistent state (and probably loose access to the list).

Here is a first naive version:

```c
void detach(struct list **entry, struct list *cell)
{
  // save the previous element
  struct list *prev = NULL;
  for (struct list *it = *entry; it != cell; it = it->next) {
    prev = it;
  }
  // cell is assumed to be in the list
  // so now, prev should point to the element that is just before cell
  // or NULL if it cell was the first one
  if (prev == NULL) {
    *entry = cell->next;
  } else {
    prev->next = cell->next;
  }
}
```

OK, even after removing the comments, this function doesn't look good. Why?
Mostly because there is a `if`. And worst, the code in both branches is very
similar. And there is this story of keeping a pointer to the previous element
that is not defined in all cases. Even if it is a rather small function, it
contains some traps.

How can we solve that ? Thinking more with pointers! When looking at the final
`if`, we are updating a place containing a pointer, it can be the location
containing the entry point or the `next` field of the previous cell. If we have
a pointer to this location, it can contain the address we want ! Here is the
code, I let you read it as exercise:

```c
void detach(struct list **entry, struct list *cell)
{
  for (; *entry != cell; entry = &((*entry)->next))
    continue;
  *entry = cell->next;
}
```

Just a little hint: `&((*entry)->next)` gives you the address of the field
`next` of the list cell pointed to by the address in `entry`.

While I really find this version interesting, there is a better trick in some
cases. This is pretty good illustration of the principle that states that it is
always better to have smart data structures and simpler code.

The idea is that we can have a fake element at the begining of our list, we call
that a sentinel. The sentinel never moves, it doesn't contain a value (or we
don't care about it). This way the empty list is no longer a null pointer
but a single element. This also means that when we have to detach the head of the
list we always have a previous element! The new code:

```c
void detach(struct list *sentinel, struct list *cell)
{
  for (; sentinel->next != cell; sentinel = sentinel->next)
    continue;
  sentinel->next = cell->next;
}
```

Elegant, isn't it ? In fact, the sentinel plays the same role as our double
pointer in the previous version.

## Goodbye ##

There is a lot more to tell, but I think that I have covered the important parts of
the subject, or at least an important part of the foundations of the subject. I could
have spoken about how an allocator works, or how to implement reference counters, or
intrusive data structures (I have already done that in my old blog)...

But now it is up to you to practice.

If you're not a C programmer but survived until here, I hope that you have learned something 
that could be useful for you and maybe you will try C ?<|MERGE_RESOLUTION|>--- conflicted
+++ resolved
@@ -192,15 +192,9 @@
 }
 ```
 
-<<<<<<< HEAD
 We just add a level of stars, this way we can change the address since we have a
 pointer to a location containing an address. The only differences are on type,
 	the rest of the swap is similar.
-=======
-We just add a level of stars, this way we can change the address sine we have a
-pointer to a location containing an address. The only differences are on type, 
-the rest of the swap is similar.
->>>>>>> e2211d7c
 
 ## Common mistakes ##
 
@@ -690,11 +684,11 @@
 manipulations.
 
 Let's first start with the notion of linked list. A linked list is a collection
-of values, a little bit like an array, but with dynamic capacities. The idea is 
+of values, a little bit like an array, but with dynamic behaviors. The idea is 
 that rather than storing all the values in a contiguous area, you store them in 
 little boxes (that can be non-contiguous), which are connected by pointers from 
 one to another. 
-This way you can easily add new elements, remove old ones, insert new ones ones 
+This way you can easily add new elements, remove old ones, insert new ones 
 anywhere, etc. all without having to move everything like with arrays to preserve
 contiguity...
 
@@ -704,7 +698,7 @@
 First the definition of list:
 
 ```c
-// not, this is not the list, but the cell of the list
+// note: this is not the list, but the cell of the list
 struct list
 {
   struct list *next; // the next element
@@ -712,11 +706,11 @@
 };
 ```
 
-Let's add some context for my example: you have an list already built, and the
+Let's add some context for my example: you have a list already built, and the
 pointer to one of the cells. Our task is to detach the cell from the list.
 
-The issue is that in order to do that we need to find the cell that comes before ours,
-in order to make its `next` value point to the current one's `next`.
+The issue is that in order to do that, we need to find the cell that comes before ours,
+in order to make its `next` value point to the target one's `next`.
 
 Second problem, if the cell is the first one of the list, we need
 to update the variable that contains the entry point of the list, otherwise we will
@@ -734,7 +728,7 @@
   }
   // cell is assumed to be in the list
   // so now, prev should point to the element that is just before cell
-  // or NULL if it cell was the first one
+  // or NULL if cell was the first one
   if (prev == NULL) {
     *entry = cell->next;
   } else {
